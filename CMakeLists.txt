--- conflicted
+++ resolved
@@ -13,10 +13,6 @@
 option(IC_DEBUG_MSG         "Enable printing debug messages stderr (only if also ISOCLINE_DEBUG=1 is set in the environment)" ON)
 option(IC_SEPARATE_OBJS     "Compile with separate object files instead of one (warning: exports internal symbols)" OFF)
 
-<<<<<<< HEAD
-set(ic_sources          src/isocline.c)    
-set(ic_example_sources  test/example.c test/test_colors.c)
-=======
 set(ic_version "0.1")
 set(ic_sources             src/isocline.c)
 set(ic_example_sources     test/example.c test/test_colors.c)
@@ -26,7 +22,6 @@
   add_definitions(-DIC_HIST_IMPL_SQLITE)
   find_package(SQLite3 REQUIRED)
 endif()
->>>>>>> 1f24befa
 
 # -----------------------------------------------------------------------------
 # Initial definitions
