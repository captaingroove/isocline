/* ----------------------------------------------------------------------------
  Copyright (c) 2021, Daan Leijen
  This is free software; you can redistribute it and/or modify it
  under the terms of the MIT License. A copy of the license can be
  found in the "LICENSE" file at the root of this distribution.
-----------------------------------------------------------------------------*/
#pragma once
#ifndef IC_ENV_H
#define IC_ENV_H

#include "../include/isocline.h"
#include "common.h"
#include "term.h"
#include "tty.h"
#include "stringbuf.h"
#include "history.h"
#include "completions.h"
#include "bbcode.h"

//-------------------------------------------------------------
// Environment
//-------------------------------------------------------------

struct ic_env_s {
<<<<<<< HEAD
  alloc_t*        mem;                       // potential custom allocator
  ic_env_t*       next;                      // next environment (used for proper deallocation)
  term_t*         term;                      // terminal
  tty_t*          tty;                       // keyboard (NULL if stdin is a pipe, file, etc)
  completions_t*  completions;               // current completions
  history_t*      history;                   // edit history
  bbcode_t*       bbcode;                    // print with bbcodes
  const char*     prompt_marker;             // the prompt marker (defaults to "> ")
  const char*     cprompt_marker;            // prompt marker for continuation lines (defaults to `prompt_marker`)
  ic_highlight_fun_t* highlighter;           // highlight callback
  void*           highlighter_arg;           // user state for the highlighter.
  const char*     match_braces;              // matching braces, e.g "()[]{}"
  const char*     auto_braces;               // auto insertion braces, e.g "()[]{}\"\"''"
  char            multiline_eol;             // character used for multiline input ("\") (set to 0 to disable)
  bool            initialized;               // are we initialized?
  bool            noedit;                    // is rich editing possible (tty != NULL)
  bool            singleline_only;           // allow only single line editing?
  bool            complete_nopreview;        // do not show completion preview for each selection in the completion menu?
  bool            complete_autotab;          // try to keep completing after a completion?
  bool            no_multiline_indent;       // indent continuation lines to line up under the initial prompt 
  bool            no_help;                   // show short help line for history search etc.
  bool            no_hint;                   // allow hinting?
  bool            no_highlight;              // enable highlighting?
  bool            no_bracematch;             // enable brace matching?
  bool            no_autobrace;              // enable automatic brace insertion?
  bool            no_lscolors;               // use LSCOLORS/LS_COLORS to colorize file name completions?
  long            hint_delay;                // delay before displaying a hint in milliseconds
=======
  alloc_t*        mem;                 // potential custom allocator
  ic_env_t*       next;                // next environment (used for proper deallocation)
  term_t*         term;                // terminal
  tty_t*          tty;                 // keyboard (NULL if stdin is a pipe, file, etc)
  completions_t*  completions;         // current completions
  history_t*      history;             // edit history
  bbcode_t*       bbcode;              // print with bbcodes
  const char*     prompt_marker;       // the prompt marker (defaults to "> ")
  const char*     cprompt_marker;      // prompt marker for continuation lines (defaults to `prompt_marker`)
  ic_highlight_fun_t* highlighter;     // highlight callback
  void*           highlighter_arg;     // user state for the highlighter.
  const char*     match_braces;        // matching braces, e.g "()[]{}"
  const char*     auto_braces;         // auto insertion braces, e.g "()[]{}\"\"''"
  char            multiline_eol;       // character used for multiline input ("\") (set to 0 to disable)
  bool            initialized;         // are we initialized?
  bool            noedit;              // is rich editing possible (tty != NULL)
  bool            marker_on_next_line; // print marker on a separate line
  bool            singleline_only;     // allow only single line editing?
  bool            complete_nopreview;  // do not show completion preview for each selection in the completion menu?
  bool            complete_autotab;    // try to keep completing after a completion?
  bool            no_multiline_indent; // indent continuation lines to line up under the initial prompt 
  bool            no_help;             // show short help line for history search etc.
  bool            no_hint;             // allow hinting?
  bool            no_highlight;        // enable highlighting?
  bool            no_bracematch;       // enable brace matching?
  bool            no_autobrace;        // enable automatic brace insertion?
  bool            no_lscolors;         // use LSCOLORS/LS_COLORS to colorize file name completions?
  long            hint_delay;          // delay before displaying a hint in milliseconds
>>>>>>> 3bd9e872
};

ic_private char*        ic_editline(ic_env_t* env, const char* prompt_text);

ic_private ic_env_t*    ic_get_env(void);
ic_private const char*  ic_env_get_auto_braces(ic_env_t* env);
ic_private const char*  ic_env_get_match_braces(ic_env_t* env);

#endif // IC_ENV_H<|MERGE_RESOLUTION|>--- conflicted
+++ resolved
@@ -22,35 +22,6 @@
 //-------------------------------------------------------------
 
 struct ic_env_s {
-<<<<<<< HEAD
-  alloc_t*        mem;                       // potential custom allocator
-  ic_env_t*       next;                      // next environment (used for proper deallocation)
-  term_t*         term;                      // terminal
-  tty_t*          tty;                       // keyboard (NULL if stdin is a pipe, file, etc)
-  completions_t*  completions;               // current completions
-  history_t*      history;                   // edit history
-  bbcode_t*       bbcode;                    // print with bbcodes
-  const char*     prompt_marker;             // the prompt marker (defaults to "> ")
-  const char*     cprompt_marker;            // prompt marker for continuation lines (defaults to `prompt_marker`)
-  ic_highlight_fun_t* highlighter;           // highlight callback
-  void*           highlighter_arg;           // user state for the highlighter.
-  const char*     match_braces;              // matching braces, e.g "()[]{}"
-  const char*     auto_braces;               // auto insertion braces, e.g "()[]{}\"\"''"
-  char            multiline_eol;             // character used for multiline input ("\") (set to 0 to disable)
-  bool            initialized;               // are we initialized?
-  bool            noedit;                    // is rich editing possible (tty != NULL)
-  bool            singleline_only;           // allow only single line editing?
-  bool            complete_nopreview;        // do not show completion preview for each selection in the completion menu?
-  bool            complete_autotab;          // try to keep completing after a completion?
-  bool            no_multiline_indent;       // indent continuation lines to line up under the initial prompt 
-  bool            no_help;                   // show short help line for history search etc.
-  bool            no_hint;                   // allow hinting?
-  bool            no_highlight;              // enable highlighting?
-  bool            no_bracematch;             // enable brace matching?
-  bool            no_autobrace;              // enable automatic brace insertion?
-  bool            no_lscolors;               // use LSCOLORS/LS_COLORS to colorize file name completions?
-  long            hint_delay;                // delay before displaying a hint in milliseconds
-=======
   alloc_t*        mem;                 // potential custom allocator
   ic_env_t*       next;                // next environment (used for proper deallocation)
   term_t*         term;                // terminal
@@ -79,7 +50,6 @@
   bool            no_autobrace;        // enable automatic brace insertion?
   bool            no_lscolors;         // use LSCOLORS/LS_COLORS to colorize file name completions?
   long            hint_delay;          // delay before displaying a hint in milliseconds
->>>>>>> 3bd9e872
 };
 
 ic_private char*        ic_editline(ic_env_t* env, const char* prompt_text);
